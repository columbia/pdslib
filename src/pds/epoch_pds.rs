--- conflicted
+++ resolved
@@ -81,12 +81,16 @@
 
 #[derive(Debug, Clone, PartialEq, Eq)]
 pub struct PdsFilterStatus<FID> {
-    pub filter_id: Option<FID>, // `Some(filter_id)` if `filter_status = FilterStatus::OutOfBudget` 
-    pub filter_type: Option<FilterType>, // `Some(filter_type)` if `filter_status = FilterStatus::OutOfBudget`
+    pub filter_id: Option<FID>, /* `Some(filter_id)` if `filter_status =
+                                 * FilterStatus::OutOfBudget` */
+    pub filter_type: Option<FilterType>, /* `Some(filter_type)` if
+                                          * `filter_status =
+                                          * FilterStatus::OutOfBudget` */
     pub filter_status: FilterStatus,
 }
 
-/// Convenient util functions associated with the enriched PdsFilterStatus struct.
+/// Convenient util functions associated with the enriched PdsFilterStatus
+/// struct.
 impl<FID> PdsFilterStatus<FID> {
     pub fn continue_status() -> Self {
         Self {
@@ -155,11 +159,7 @@
 /// TODO(https://github.com/columbia/pdslib/issues/22): simplify trait bounds?
 impl<U, EI, E, EE, RES, FS, ES, Q, ERR> EpochPrivateDataService<FS, ES, Q, ERR>
 where
-<<<<<<< HEAD
-    U: Clone + Eq + Hash,
-=======
-    U: Uri + Debug,
->>>>>>> 8bdb58c8
+    U: Clone + Eq + Hash + Debug,
     EI: EpochId,
     E: Event<EpochId = EI, Uri = U> + Clone,
     EE: EpochEvents,
@@ -259,8 +259,8 @@
                 num_epochs,
             );
 
-            // Step 5. Try to consume budget from current epoch, drop events if OOB.
-            // Two phase commit.
+            // Step 5. Try to consume budget from current epoch, drop events if
+            // OOB. Two phase commit.
             // Phase 1: dry run.
             let check_status = self.deduct_budget(
                 &epoch_id,
@@ -270,7 +270,10 @@
                 true, // dry run
             )?;
             match check_status {
-                PdsFilterStatus { filter_status: FilterStatus::Continue, .. } => {
+                PdsFilterStatus {
+                    filter_status: FilterStatus::Continue,
+                    ..
+                } => {
                     // Phase 2: Consume the budget
                     let consume_status = self.deduct_budget(
                         &epoch_id,
@@ -280,35 +283,37 @@
                         false, // actually consume
                     )?;
                     match consume_status {
-                        PdsFilterStatus { filter_status: FilterStatus::Continue, .. } => {
+                        PdsFilterStatus {
+                            filter_status: FilterStatus::Continue,
+                            ..
+                        } => {
                             // Success case - continue processing
-                        },
-                        PdsFilterStatus { 
-                            filter_status: FilterStatus::OutOfBudget, 
-                            filter_type: Some(filter_type), 
-                            filter_id: Some(filter_id) 
+                        }
+                        PdsFilterStatus {
+                            filter_status: FilterStatus::OutOfBudget,
+                            filter_type: Some(filter_type),
+                            filter_id: Some(filter_id),
                         } => {
-                            // This is the "impossible" case we discussed
-                            log::error!(
-                                "Phase 2 failed unexpectedly on filter type {:?} with ID {:?} after phase 1 succeeded", 
-                                filter_type, 
-                                filter_id
-                            );
-                            
                             return Err(anyhow::anyhow!(
                                 "ERR: Phase 2 failed unexpectedly on filter type {:?} with ID {:?} after phase 1 succeeded", 
-                                filter_type, 
-                                filter_id
+                                filter_type,
+                                filter_id,
                             ).into());
-                        },
+                        }
                         _ => {
-                            // This should never happen - OutOfBudget with missing type or ID
+                            // This should never happen - OutOfBudget with
+                            // missing type or ID
+                            // TODO(https://github.com/columbia/pdslib/issues/64): simplify this.
                             return Err(anyhow::anyhow!("Unexpected state: OutOfBudget with missing metadata").into());
                         }
                     }
-                },
-                PdsFilterStatus { filter_status: FilterStatus::OutOfBudget, .. } => {
-                    // Not enough budget, drop events without any filter consumption
+                }
+                PdsFilterStatus {
+                    filter_status: FilterStatus::OutOfBudget,
+                    ..
+                } => {
+                    // Not enough budget, drop events without any filter
+                    // consumption
                     relevant_events_per_epoch.remove(&epoch_id);
                 }
             }
@@ -469,7 +474,8 @@
 
         // Process all filters
         for filter_id in &filters_to_consume {
-            // Get filter type for error reporting, but don't pass to the budget module
+            // Get filter type for error reporting, but don't pass to the budget
+            // module
             let filter_type = match filter_id {
                 FilterId::Nc(_, _) => FilterType::NonCollusion,
                 FilterId::C(_) => FilterType::Collusion,
@@ -477,10 +483,16 @@
                 _ => FilterType::QuotaSource,
             };
 
-            match self.filter_storage.maybe_consume(filter_id, loss, dry_run)? {
-                FilterStatus::Continue => {},
+            match self
+                .filter_storage
+                .maybe_consume(filter_id, loss, dry_run)?
+            {
+                FilterStatus::Continue => {}
                 FilterStatus::OutOfBudget => {
-                    return Ok(PdsFilterStatus::out_of_budget(filter_id.clone(), filter_type));
+                    return Ok(PdsFilterStatus::out_of_budget(
+                        filter_id.clone(),
+                        filter_type,
+                    ));
                 }
             }
         }
@@ -489,9 +501,12 @@
         for (source, loss) in source_losses {
             let fid = QSource(epoch_id.clone(), source.clone());
             match self.filter_storage.maybe_consume(&fid, loss, dry_run)? {
-                FilterStatus::Continue => {},
+                FilterStatus::Continue => {}
                 FilterStatus::OutOfBudget => {
-                    return Ok(PdsFilterStatus::out_of_budget(fid, FilterType::QuotaSource));
+                    return Ok(PdsFilterStatus::out_of_budget(
+                        fid,
+                        FilterType::QuotaSource,
+                    ));
                 }
             }
         }
@@ -628,8 +643,9 @@
         let result = pds.account_for_passive_privacy_loss(request)?;
         assert!(result.is_out_of_budget());
         assert_eq!(result.filter_type, Some(FilterType::NonCollusion));
-        assert!(matches!(result.filter_id, Some(ref id) if format!("{:?}", id).contains("Nc(2,")));
-
+        assert!(
+            matches!(result.filter_id, Some(ref id) if format!("{:?}", id).contains("Nc(2,"))
+        );
 
         // Consume from just one epoch.
         let request = PassivePrivacyLossRequest {
@@ -684,34 +700,38 @@
     #[test]
     fn test_budget_rollback_on_depletion() -> Result<(), anyhow::Error> {
         // PDS with several filters
-        let capacities: StaticCapacities<FilterId<usize, String>, PureDPBudget> = 
-            StaticCapacities::new(
-                PureDPBudget::Epsilon(1.0),  // nc
-                PureDPBudget::Epsilon(20.0),  // c
-                PureDPBudget::Epsilon(2.0),  // q-trigger
-                PureDPBudget::Epsilon(5.0),  // q-source
-            );
-        
-        let filters: HashMapFilterStorage<_, PureDPBudgetFilter, _, _> = 
+        let capacities: StaticCapacities<
+            FilterId<usize, String>,
+            PureDPBudget,
+        > = StaticCapacities::new(
+            PureDPBudget::Epsilon(1.0),  // nc
+            PureDPBudget::Epsilon(20.0), // c
+            PureDPBudget::Epsilon(2.0),  // q-trigger
+            PureDPBudget::Epsilon(5.0),  // q-source
+        );
+
+        let filters: HashMapFilterStorage<_, PureDPBudgetFilter, _, _> =
             HashMapFilterStorage::new(capacities)?;
-            
+
         let events = HashMapEventStorage::new();
-        
+
         let mut pds = EpochPrivateDataService {
             filter_storage: filters,
             event_storage: events,
             epoch_capacity: PureDPBudget::Epsilon(3.0),
-            _phantom_request: std::marker::PhantomData::<SimpleLastTouchHistogramRequest>,
+            _phantom_request: std::marker::PhantomData::<
+                SimpleLastTouchHistogramRequest,
+            >,
             _phantom_error: std::marker::PhantomData::<anyhow::Error>,
         };
-        
+
         // Create a sample request uris with multiple queriers
         let mut uris = ReportRequestUris::mock();
         uris.querier_uris = vec![
             "querier1.example.com".to_string(),
             "querier2.example.com".to_string(),
         ];
-        
+
         // Initialize all filters for epoch 1
         let epoch_id = 1;
         let filter_ids = vec![
@@ -721,27 +741,27 @@
             FilterId::QTrigger(epoch_id, uris.trigger_uri.clone()),
             FilterId::QSource(epoch_id, uris.source_uris[0].clone()),
         ];
-        
+
         for filter_id in &filter_ids {
             pds.filter_storage.new_filter(filter_id.clone())?;
         }
-        
+
         // Record initial budgets
         let mut initial_budgets = HashMap::new();
         for filter_id in &filter_ids {
             initial_budgets.insert(
-                filter_id.clone(), 
-                pds.filter_storage.remaining_budget(filter_id)?
+                filter_id.clone(),
+                pds.filter_storage.remaining_budget(filter_id)?,
             );
         }
-        
+
         // Set up a request that will succeed for most filters but fail for one
         // Make the NC filter for querier1 have only 0.5 epsilon left
         pds.filter_storage.try_consume(
             &FilterId::Nc(epoch_id, uris.querier_uris[0].clone()),
             &PureDPBudget::Epsilon(0.5),
         )?;
-        
+
         // Now attempt a deduction that requires 0.7 epsilon
         // This should fail because querier1's NC filter only has 0.5 left
         let request = PassivePrivacyLossRequest {
@@ -749,39 +769,45 @@
             privacy_budget: PureDPBudget::Epsilon(0.7),
             uris: uris.clone(),
         };
-        
+
         let result = pds.account_for_passive_privacy_loss(request)?;
         assert!(result.is_out_of_budget());
         assert_eq!(result.filter_type, Some(FilterType::NonCollusion));
-        assert!(matches!(result.filter_id, Some(ref id) if format!("{:?}", id).contains("Nc(1, \"querier1.example.com\")")), 
-            "Expected request to be out of budget due to querier1's NC filter");
-        
+        assert!(
+            matches!(result.filter_id, Some(ref id) if format!("{:?}", id).contains("Nc(1, \"querier1.example.com\")")),
+            "Expected request to be out of budget due to querier1's NC filter"
+        );
+
         // Check that all other filters were not modified
         // First verify that querier1's NC filter still has 0.5 epsilon
         assert_eq!(
-            pds.filter_storage.remaining_budget(&FilterId::Nc(epoch_id, uris.querier_uris[0].clone()))?,
+            pds.filter_storage.remaining_budget(&FilterId::Nc(
+                epoch_id,
+                uris.querier_uris[0].clone()
+            ))?,
             PureDPBudget::Epsilon(0.5),
             "Filter that was insufficient should still have its partial budget"
         );
-        
+
         // Then verify the other filters still have their original budgets
         for filter_id in &filter_ids {
             // Skip the querier1 NC filter we already checked
-            if matches!(filter_id, FilterId::Nc(_, uri) if uri == &uris.querier_uris[0]) {
+            if matches!(filter_id, FilterId::Nc(_, uri) if uri == &uris.querier_uris[0])
+            {
                 continue;
             }
-            
-            let current_budget = pds.filter_storage.remaining_budget(filter_id)?;
+
+            let current_budget =
+                pds.filter_storage.remaining_budget(filter_id)?;
             let initial_budget = initial_budgets.get(filter_id).unwrap();
-            
+
             assert_eq!(
-                current_budget, 
-                *initial_budget,
-                "Filter {:?} budget changed when it shouldn't have", 
+                current_budget, *initial_budget,
+                "Filter {:?} budget changed when it shouldn't have",
                 filter_id
             );
         }
-        
+
         Ok(())
     }
 }