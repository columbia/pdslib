--- conflicted
+++ resolved
@@ -74,39 +74,8 @@
         }
         let querier_uri = &uris.querier_uris[0];
 
-<<<<<<< HEAD
         let epochs = request.epoch_ids();
         let num_epochs = epochs.len();
-=======
-        // For every epoch, organize events into buckets, per event's source
-        // URI.
-        let mut relevant_events_per_epoch_source: HashMap<
-            Q::EpochId,
-            HashMap<Q::Uri, Q::EpochEvents>,
-        > = HashMap::new();
-        for epoch_id in request.epoch_ids() {
-            let Some(epoch_events) = relevant_events_per_epoch.get(&epoch_id)
-            else {
-                continue;
-            };
-
-            // source URI => list of events
-            let mut events_per_source = HashMap::new();
-
-            let iter = epoch_events.iter();
-            for event in iter {
-                events_per_source
-                    .entry(event.event_uris().source_uri.clone())
-                    .or_insert_with(Q::EpochEvents::new)
-                    .push(event.clone());
-            }
-
-            if !events_per_source.is_empty() {
-                relevant_events_per_epoch_source
-                    .insert(epoch_id, events_per_source);
-            }
-        }
->>>>>>> 69bd46dc
 
         // Compute the raw report, useful for debugging and accounting.
         let unfiltered_result = request.compute_report(&relevant_events);
