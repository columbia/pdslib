--- conflicted
+++ resolved
@@ -95,7 +95,6 @@
         report: &Self::Report,
         norm_type: NormType,
     ) -> f64 {
-<<<<<<< HEAD
         // Report has at most one non-zero bin, so L1 and L2 norms are the same.
         let attributed_value = match report.bin_value {
             Some((_, av)) => av,
@@ -104,33 +103,6 @@
         match norm_type {
             NormType::L1 => attributed_value.abs(),
             NormType::L2 => attributed_value.abs(),
-=======
-        match norm_type {
-            NormType::L1 => {
-                // L1 norm.
-                match report.attributed_value {
-                    Some((_, _, av)) => {
-                        let av_abs = av.abs();
-                        return av_abs;
-                    }
-                    None => {
-                        return 0.0;
-                    }
-                }
-            }
-            NormType::L2 => {
-                // L2 norm.
-                match report.attributed_value {
-                    Some((_, _, av)) => {
-                        let av_abs = av.abs();
-                        return (av_abs * av_abs).sqrt();
-                    }
-                    None => {
-                        return 0.0;
-                    }
-                }
-            }
->>>>>>> 151ef3b4
         }
     }
 
