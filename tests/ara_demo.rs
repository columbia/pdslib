--- conflicted
+++ resolved
@@ -10,11 +10,15 @@
         traits::FilterStorage,
     },
     events::{
-        hashmap_event_storage::HashMapEventStorage, ppa_event::PpaEvent, traits::EventUris
+        hashmap_event_storage::HashMapEventStorage, ppa_event::PpaEvent,
+        traits::EventUris,
     },
     pds::epoch_pds::{EpochPrivateDataService, StaticCapacities},
     queries::{
-        ppa_histogram::{PpaRelevantEventSelector, PpaHistogramRequest, AttributionLogic}, traits::ReportRequestUris
+        ppa_histogram::{
+            AttributionLogic, PpaHistogramRequest, PpaRelevantEventSelector,
+        },
+        traits::ReportRequestUris,
     },
 };
 
@@ -27,7 +31,7 @@
         HashMapEventStorage::<PpaEvent, PpaRelevantEventSelector>::new();
     let capacities = StaticCapacities::mock();
     let filters: HashMapFilterStorage<_, PureDPBudgetFilter, _, _> =
-            HashMapFilterStorage::new(capacities)?;
+        HashMapFilterStorage::new(capacities)?;
 
     let mut pds = EpochPrivateDataService {
         filter_storage: filters,
@@ -67,7 +71,7 @@
         epoch_number: 1,
         aggregatable_sources: sources1.clone(),
         uris: sample_event_uris.clone(),
-        filter_data: 1
+        filter_data: 1,
     };
 
     let event_irr_1 = PpaEvent {
@@ -75,7 +79,7 @@
         epoch_number: 1,
         aggregatable_sources: sources1.clone(),
         uris: event_uris_irrelevant_due_to_source.clone(),
-        filter_data: 1
+        filter_data: 1,
     };
 
     let event_irr_2 = PpaEvent {
@@ -83,7 +87,7 @@
         epoch_number: 1,
         aggregatable_sources: sources1.clone(),
         uris: event_uris_irrelevant_due_to_trigger.clone(),
-        filter_data: 1
+        filter_data: 1,
     };
 
     let event_irr_3 = PpaEvent {
@@ -91,7 +95,7 @@
         epoch_number: 1,
         aggregatable_sources: sources1.clone(),
         uris: event_uris_irrelevant_due_to_querier.clone(),
-        filter_data: 1
+        filter_data: 1,
     };
 
     pds.register_event(event1.clone())?;
@@ -114,23 +118,18 @@
             is_matching_event: |event_filter_data: u64| event_filter_data == 1,
         }, // Not filtering yet.
         AttributionLogic::LastTouch,
-    ).unwrap();
+    )
+    .unwrap();
 
     let report1 = pds.compute_report(&request1).unwrap();
     info!("Report1: {:?}", report1);
-    let bin_values1 = &report1.unfiltered_report.bin_values;
+    let bin_values1 = &report1.filtered_report.bin_values;
 
     // One event attributed to the binary OR of the source keypiece and trigger
     // keypiece = 0x159 | 0x400
-<<<<<<< HEAD
     assert!(bin_values1.contains_key(&0x559));
     println!("Report1: {:?}", bin_values1.len());
     assert_eq!(bin_values1.get(&0x559), Some(&32768.0));
-=======
-    assert!(report1.filtered_report.bin_values.contains_key(&0x559));
-    println!("Report1: {:?}", report1.filtered_report.bin_values.len());
-    assert_eq!(report1.filtered_report.bin_values.get(&0x559), Some(&32768.0));
->>>>>>> 18f627d9
 
     // Test error case when requested_epsilon is 0.
     let request2 = PpaHistogramRequest::new(
@@ -165,7 +164,8 @@
             is_matching_event: |event_filter_data: u64| event_filter_data != 1,
         }, // Not filtering yet.
         AttributionLogic::LastTouch,
-    ).unwrap();
+    )
+    .unwrap();
 
     let report3 = pds.compute_report(&request3).unwrap();
     info!("Report3: {:?}", report3);
