use std::collections::HashMap;

use thiserror::Error;

use crate::{
    budget::{
        pure_dp_filter::PureDPBudget,
        traits::{FilterError, FilterStorage, FilterStorageError},
    },
    events::traits::{
        EpochEvents, EpochId, Event, EventStorage, RelevantEventSelector,
    },
    mechanisms::{NoiseScale, NormType},
    pds::traits::PrivateDataService,
    queries::traits::{
        EpochReportRequest, PassivePrivacyLossRequest, ReportRequest,
    },
};

/// Epoch-based private data service implementation, using generic filter
/// storage and event storage interfaces. We might want other implementations
/// eventually, but at first this implementation should cover most use cases,
/// as we can swap the types of events, filters and queries.
pub struct EpochPrivateDataServiceImpl<
    FS: FilterStorage,
    ES: EventStorage,
    Q: EpochReportRequest,
> {
    /// Filter storage interface.
    pub filter_storage: FS,

    /// Event storage interface.
    pub event_storage: ES,

    /// Default capacity that will be used for all new epochs
    pub epoch_capacity: FS::Budget,

    /// Type of accepted queries.
    pub _phantom: std::marker::PhantomData<Q>,
}

#[derive(Debug, Error)]
pub enum PDSImplError {
    #[error("Failed to register event.")]
    EventRegistrationError,

    #[error("Failed to consume privacy budget from filter: {0}")]
    FilterConsumptionError(#[from] FilterStorageError),
}

/// Implements the generic PDS interface for the epoch-based PDS.
///
/// TODO(https://github.com/columbia/pdslib/issues/21): support more than PureDP
impl<EI, E, EE, RES, FS, ES, Q> PrivateDataService
    for EpochPrivateDataServiceImpl<FS, ES, Q>
where
    EI: EpochId,
    E: Event<EpochId = EI>,
    EE: EpochEvents,
    FS: FilterStorage<FilterId = EI, Budget = PureDPBudget>,
    RES: RelevantEventSelector<Event = E>,
    ES: EventStorage<Event = E, EpochEvents = EE, RelevantEventSelector = RES>,
    Q: EpochReportRequest<
        EpochId = EI,
        EpochEvents = EE,
        RelevantEventSelector = RES,
    >,
{
    type Event = E;
    type Request = Q;
    type PassivePrivacyLossRequest =
        PassivePrivacyLossRequest<EI, PureDPBudget>;
    type Error = PDSImplError;

    fn register_event(&mut self, event: E) -> Result<(), PDSImplError> {
        println!("Registering event {:?}", event);
        self.event_storage
            .add_event(event)
            .map_err(|_| PDSImplError::EventRegistrationError)
    }

    /// This function follows `compute_attribution_report` from the Cookie Monster Algorithm
    /// (https://arxiv.org/pdf/2405.16719, Code Listing 1)
    fn compute_report(&mut self, request: Q) -> <Q as ReportRequest>::Report {
        println!("Computing report for request {:?}", request);
        // Collect events from event storage. If an epoch has no relevant
        // events, don't add it to the mapping.
        let mut relevant_events_per_epoch: HashMap<EI, EE> = HashMap::new();
        let relevant_event_selector = request.get_relevant_event_selector();
        for epoch_id in request.get_epoch_ids() {
            if let Some(epoch_relevant_events) = self
                .event_storage
                .get_relevant_epoch_events(&epoch_id, &relevant_event_selector)
            {
                relevant_events_per_epoch
                    .insert(epoch_id, epoch_relevant_events);
            }
        }

        // Compute the raw report, useful for debugging and accounting.
        let num_epochs: usize = relevant_events_per_epoch.len();
        let unbiased_report =
            request.compute_report(&relevant_events_per_epoch);

        // Browse epochs in the attribution window
        for epoch_id in request.get_epoch_ids() {
            // Step 1. Get relevant events for the current epoch `epoch_id`.
            let epoch_relevant_events =
                relevant_events_per_epoch.get(&epoch_id);

            // Step 2. Compute individual loss for current epoch.
            let individual_privacy_loss = self.compute_individual_privacy_loss(
                &request,
                epoch_relevant_events,
                &unbiased_report,
                num_epochs,
            );

            // Initialize filter if necessary.
            if !self.filter_storage.is_initialized(&epoch_id)
                && self
                    .filter_storage
                    .new_filter(epoch_id.clone(), self.epoch_capacity.clone())
                    .is_err()
            {
                return Default::default();
            }

            // Step 3. Try to consume budget from current epoch, drop events if OOB.
            match self
                .filter_storage
                .try_consume(&epoch_id, &individual_privacy_loss)
            {
                Ok(_) => {
                    // The budget is not depleted, keep events.
                }
                Err(FilterStorageError::FilterError(
                    FilterError::OutOfBudget,
                )) => {
                    // The budget is depleted, drop events.
                    relevant_events_per_epoch.remove(&epoch_id);
                }
                _ => {
                    // Return default report if anything else goes wrong.
                    return Default::default();
                }
            }
        }

        // Now that we've dropped OOB epochs, we can compute the final report.
<<<<<<< HEAD
        request.compute_report(&relevant_events_per_epoch)
=======
        request.compute_report(&all_relevant_events)
>>>>>>> 171c6e91
    }

    fn account_for_passive_privacy_loss(
        &mut self,
        request: Self::PassivePrivacyLossRequest,
    ) -> Result<(), PDSImplError> {
        // For each epoch, try to consume the privacy budget.
        for epoch_id in request.epoch_ids {
            // Initialize filter if necessary.
            if !self.filter_storage.is_initialized(&epoch_id) {
                self.filter_storage.new_filter(
                    epoch_id.clone(),
                    self.epoch_capacity.clone(),
                )?;
            }

            // Try to consume budget from current epoch.
            self.filter_storage
                .try_consume(&epoch_id, &request.privacy_budget)?;

            // TODO(https://github.com/columbia/pdslib/issues/16): semantics are still unclear, for now we ignore the request if
            // it would exhaust the filter.
        }
        Ok(())
    }
}

/// Utility methods for the epoch-based PDS implementation.
impl<EI, E, EE, FS, ES, Q> EpochPrivateDataServiceImpl<FS, ES, Q>
where
    E: Event<EpochId = EI>,
    EE: EpochEvents,
    FS: FilterStorage,
    ES: EventStorage<Event = E, EpochEvents = EE>,
    Q: EpochReportRequest<EpochId = EI, EpochEvents = EE>,
{
    /// Pure DP individual privacy loss, following `compute_individual_privacy_loss`
    /// from Code Listing 1 in Cookie Monster (https://arxiv.org/pdf/2405.16719).
    ///
    /// TODO(https://github.com/columbia/pdslib/issues/21): generic budget.
    fn compute_individual_privacy_loss(
        &self,
        request: &Q,
        epoch_relevant_events: Option<&EE>,
        computed_attribution: &<Q as ReportRequest>::Report,
        num_epochs: usize,
    ) -> PureDPBudget {
        // Case 1: Epoch with no relevant events
        match epoch_relevant_events {
            None => {
                return PureDPBudget::Epsilon(0.0);
            }
            Some(epoch_events) => {
                if epoch_events.is_empty() {
                    return PureDPBudget::Epsilon(0.0);
                }
            }
        }

        let individual_sensitivity = match num_epochs {
            1 => {
                // Case 2: One epoch.
                request.get_single_epoch_individual_sensitivity(
                    computed_attribution,
                    NormType::L1,
                )
            }
            _ => {
                // Case 3: Multiple epochs.
                request.get_global_sensitivity()
            }
        };

        let NoiseScale::Laplace(noise_scale) = request.get_noise_scale();

        // Treat near-zero noise scales as non-private, i.e. requesting infinite budget,
        // which can only go through if filters are also set to infinite capacity, e.g. for debugging.
        // The machine precision `f64::EPSILON` is not related to privacy.
        if noise_scale.abs() < f64::EPSILON {
            return PureDPBudget::Infinite;
        }
        PureDPBudget::Epsilon(individual_sensitivity / noise_scale)
    }
}

#[cfg(test)]
mod tests {
    use super::*;
    use crate::{
        budget::{
            hashmap_filter_storage::HashMapFilterStorage,
            pure_dp_filter::{PureDPBudget, PureDPBudgetFilter},
        },
        events::hashmap_event_storage::HashMapEventStorage,
        queries::{
            simple_last_touch_histogram::SimpleLastTouchHistogramRequest,
            traits::PassivePrivacyLossRequest,
        },
    };

    #[test]
    fn test_account_for_passive_privacy_loss() {
        let filters: HashMapFilterStorage<
            usize,
            PureDPBudgetFilter,
            PureDPBudget,
        > = HashMapFilterStorage::new();
        let events = HashMapEventStorage::new();

        let mut pds = EpochPrivateDataServiceImpl {
            filter_storage: filters,
            event_storage: events,
            epoch_capacity: PureDPBudget::Epsilon(3.0),
            _phantom: std::marker::PhantomData::<SimpleLastTouchHistogramRequest>,
        };

        // First request should succeed
        let request = PassivePrivacyLossRequest {
            epoch_ids: vec![1, 2, 3],
            privacy_budget: PureDPBudget::Epsilon(1.0),
        };
        let result = pds.account_for_passive_privacy_loss(request);
        assert!(result.is_ok());

        // Second request with same budget should succeed (2.0 total)
        let request = PassivePrivacyLossRequest {
            epoch_ids: vec![1, 2, 3],
            privacy_budget: PureDPBudget::Epsilon(1.0),
        };
        let result = pds.account_for_passive_privacy_loss(request);
        assert!(result.is_ok());

        // Verify remaining budgets
        for epoch_id in 1..=3 {
            let remaining = pds
                .filter_storage
                .get_remaining_budget(&epoch_id)
                .expect("Failed to get remaining budget");
            assert_eq!(remaining, PureDPBudget::Epsilon(1.0)); // 3.0 - 2.0 =
                                                               // 1.0 remaining
        }

        // Attempting to consume more should fail.
        let request = PassivePrivacyLossRequest {
            epoch_ids: vec![2, 3],
            privacy_budget: PureDPBudget::Epsilon(2.0),
        };
        let result = pds.account_for_passive_privacy_loss(request);
        assert!(result.is_err());

        // Consume from just one epoch.
        let request = PassivePrivacyLossRequest {
            epoch_ids: vec![3],
            privacy_budget: PureDPBudget::Epsilon(1.0),
        };
        let result = pds.account_for_passive_privacy_loss(request);
        assert!(result.is_ok());

        // Verify remaining budgets
        for epoch_id in 1..=2 {
            let remaining = pds
                .filter_storage
                .get_remaining_budget(&epoch_id)
                .expect("Failed to get remaining budget");
            assert_eq!(remaining, PureDPBudget::Epsilon(1.0));
        }
        let remaining = pds
            .filter_storage
            .get_remaining_budget(&3)
            .expect("Failed to get remaining budget");
        assert_eq!(remaining, PureDPBudget::Epsilon(0.0));
    }
}<|MERGE_RESOLUTION|>--- conflicted
+++ resolved
@@ -148,11 +148,7 @@
         }
 
         // Now that we've dropped OOB epochs, we can compute the final report.
-<<<<<<< HEAD
         request.compute_report(&relevant_events_per_epoch)
-=======
-        request.compute_report(&all_relevant_events)
->>>>>>> 171c6e91
     }
 
     fn account_for_passive_privacy_loss(
